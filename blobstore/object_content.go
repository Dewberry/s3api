--- conflicted
+++ resolved
@@ -59,16 +59,12 @@
 		return c.JSON(http.StatusForbidden, errMsg.Error())
 	}
 
-<<<<<<< HEAD
 	if !fullAccess && !isPermittedPrefix(bucket, key, permissions) {
 		errMsg := fmt.Errorf("user does not have read permission to read this key %s", key)
 		log.Error(errMsg.Error())
 		return c.JSON(http.StatusForbidden, errMsg.Error())
 	}
-	body, err := s3Ctrl.FetchObjectContent(bucket, key)
-=======
 	outPutBody, err := s3Ctrl.FetchObjectContent(bucket, key)
->>>>>>> 47ab4add
 	if err != nil {
 		errMsg := fmt.Errorf("error fetching object's content: %s", err.Error())
 		log.Error(errMsg.Error())
