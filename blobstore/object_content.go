package blobstore

import (
	"fmt"
	"io"
	"net/http"
	"strings"

	"github.com/aws/aws-sdk-go/aws"
	"github.com/aws/aws-sdk-go/service/s3"
	"github.com/labstack/echo/v4"
	log "github.com/sirupsen/logrus"
)

func (s3Ctrl *S3Controller) FetchObjectContent(bucket string, key string) (io.ReadCloser, error) {
	keyExist, err := s3Ctrl.KeyExists(bucket, key)
	if err != nil {
		return nil, err
	}
	if !keyExist {
		return nil, fmt.Errorf("object %s not found", key)
	}
	input := &s3.GetObjectInput{
		Bucket: aws.String(bucket),
		Key:    aws.String(key),
	}
	output, err := s3Ctrl.S3Svc.GetObject(input)
	if err != nil {
		return nil, err
	}

	return output.Body, nil
}

func (bh *BlobHandler) HandleObjectContents(c echo.Context) error {
	key := c.QueryParam("key")
	if key == "" {
		errMsg := fmt.Errorf("parameter 'key' is required")
		log.Error(errMsg.Error())
		return c.JSON(http.StatusUnprocessableEntity, errMsg.Error())
	}

	bucket := c.QueryParam("bucket")
	s3Ctrl, err := bh.GetController(bucket)
	if err != nil {
		errMsg := fmt.Errorf("`bucket` %s is not available, %s", bucket, err.Error())
		log.Error(errMsg.Error())
		return c.JSON(http.StatusUnprocessableEntity, errMsg.Error())
	}

	outPutBody, err := s3Ctrl.FetchObjectContent(bucket, key)
	if err != nil {
		errMsg := fmt.Errorf("error fetching object's content: %s", err.Error())
		log.Error(errMsg.Error())
		if strings.Contains(err.Error(), "not found") {
			return c.JSON(http.StatusNotFound, errMsg.Error())
		} else {
			return c.JSON(http.StatusInternalServerError, errMsg.Error())
		}
	}
<<<<<<< HEAD

	log.Info("successfully fetched object data for key:", key)
=======
	body, err := io.ReadAll(outPutBody)
	if err != nil {
		return c.JSON(http.StatusInternalServerError, err.Error())
	}
	log.Info("HandleObjectContents: Successfully fetched object data for key:", key)
>>>>>>> 8309dd2a
	//TODO: add contentType
	return c.Blob(http.StatusOK, "", body)
}<|MERGE_RESOLUTION|>--- conflicted
+++ resolved
@@ -58,16 +58,11 @@
 			return c.JSON(http.StatusInternalServerError, errMsg.Error())
 		}
 	}
-<<<<<<< HEAD
-
-	log.Info("successfully fetched object data for key:", key)
-=======
 	body, err := io.ReadAll(outPutBody)
 	if err != nil {
 		return c.JSON(http.StatusInternalServerError, err.Error())
 	}
 	log.Info("HandleObjectContents: Successfully fetched object data for key:", key)
->>>>>>> 8309dd2a
 	//TODO: add contentType
 	return c.Blob(http.StatusOK, "", body)
 }