--- conflicted
+++ resolved
@@ -21,10 +21,6 @@
 go.work
 .env
 main
-<<<<<<< HEAD
-.data
-.env.json
-=======
 .env.json
 .data
->>>>>>> c6836fcd
+.env.json